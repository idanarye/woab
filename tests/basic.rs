use actix::prelude::*;
use gtk4::prelude::*;

#[macro_use]
mod util;

#[derive(woab::Factories)]
struct Factories {
    #[factory(extra(buf_left, buf_right))]
    win_test: woab::BuilderFactory,
}

struct TestActor {
    widgets: TestWidgets,
}

impl actix::Actor for TestActor {
    type Context = actix::Context<Self>;
}

#[derive(Clone, woab::WidgetsFromBuilder)]
pub struct TestWidgets {
<<<<<<< HEAD
    win_test: gtk4::ApplicationWindow,
    btn_copy_right_to_left: gtk4::Button,
    btn_copy_left_to_right: gtk4::Button,
    buf_left: gtk4::TextBuffer,
    buf_right: gtk4::TextBuffer,
=======
    #[allow(unused)]
    win_test: gtk::ApplicationWindow,
    btn_copy_right_to_left: gtk::Button,
    btn_copy_left_to_right: gtk::Button,
    buf_left: gtk::TextBuffer,
    buf_right: gtk::TextBuffer,
>>>>>>> 4cd09e47
}

fn get_text(buffer: &gtk4::TextBuffer) -> String {
    if let Some(text) = buffer.text(&buffer.start_iter(), &buffer.end_iter(), true) {
        text.into()
    } else {
        "".to_owned()
    }
}

impl actix::Handler<woab::Signal> for TestActor {
    type Result = woab::SignalResult;

    fn handle(&mut self, msg: woab::Signal, _ctx: &mut Self::Context) -> Self::Result {
        Ok(match msg.name() {
            "copy_right_to_left" => {
                self.widgets.buf_left.set_text(&get_text(&self.widgets.buf_right));
                None
            }
            "copy_left_to_right" => {
                self.widgets.buf_right.set_text(&get_text(&self.widgets.buf_left));
                None
            }
            _ => msg.cant_handle()?,
        })
    }
}

#[test]
fn test_basic() -> anyhow::Result<()> {
    let factories = Factories::read(include_bytes!("basic.glade") as &[u8])?;
    gtk4::init()?;
    woab::run_actix_inside_gtk_event_loop();
    let mut put_widgets_in = None;
    woab::block_on(async {
        factories.win_test.instantiate().connect_with(|bld| {
            let widgets = bld.widgets::<TestWidgets>().unwrap();
            put_widgets_in = Some(widgets.clone());
            TestActor { widgets }.start()
        });
    });
    let widgets = put_widgets_in.unwrap();
    widgets.buf_left.set_text("test left");
    wait_for!(get_text(&widgets.buf_right).is_empty())?;
    widgets.btn_copy_left_to_right.emit_clicked();
    wait_for!(get_text(&widgets.buf_right) == "test left")?;
    widgets.buf_left.set_text("");
    widgets.buf_right.set_text("test right");
    widgets.btn_copy_right_to_left.emit_clicked();
    wait_for!(get_text(&widgets.buf_left) == "test right")?;

    woab::close_actix_runtime()??;
    Ok(())
}<|MERGE_RESOLUTION|>--- conflicted
+++ resolved
@@ -20,20 +20,12 @@
 
 #[derive(Clone, woab::WidgetsFromBuilder)]
 pub struct TestWidgets {
-<<<<<<< HEAD
+    #[allow(unused)]
     win_test: gtk4::ApplicationWindow,
     btn_copy_right_to_left: gtk4::Button,
     btn_copy_left_to_right: gtk4::Button,
     buf_left: gtk4::TextBuffer,
     buf_right: gtk4::TextBuffer,
-=======
-    #[allow(unused)]
-    win_test: gtk::ApplicationWindow,
-    btn_copy_right_to_left: gtk::Button,
-    btn_copy_left_to_right: gtk::Button,
-    buf_left: gtk::TextBuffer,
-    buf_right: gtk::TextBuffer,
->>>>>>> 4cd09e47
 }
 
 fn get_text(buffer: &gtk4::TextBuffer) -> String {
