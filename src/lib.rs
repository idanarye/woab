--- conflicted
+++ resolved
@@ -73,11 +73,7 @@
 //!             "sig2" => {
 //!                 let woab::params!(text_buffer: gtk4::TextBuffer, _) = msg.params()?;
 //!                 // Behavior for sig2 that uses the signal parameters.
-<<<<<<< HEAD
-//!                 Some(gtk4::Inhibit(false)) // GTK expects sig2 to return its inhibitness decision
-=======
 //!                 Some(glib::Propagation::Stop) // GTK expects sig2 to return its propagation decision
->>>>>>> 4cd09e47
 //!             },
 //!             _ => msg.cant_handle()?,
 //!         })
@@ -101,12 +97,8 @@
 //!         }.start()
 //!     });
 //!
-<<<<<<< HEAD
 //!     gtk4::main();
-=======
-//!     gtk::main();
 //!     woab::close_actix_runtime()??;
->>>>>>> 4cd09e47
 //!     Ok(())
 //! }
 //! ```
@@ -310,13 +302,8 @@
 ///     some_text: gtk4::Entry,
 ///
 ///     // Combo boxes use the active-id property to select a row in their model.
-<<<<<<< HEAD
-///     #[prop_sync("active-id": &str, set, get)]
+///     #[prop_sync("active-id": String, set, get)]
 ///     some_combo_box: gtk4::ComboBox,
-=======
-///     #[prop_sync("active-id": String, set, get)]
-///     some_combo_box: gtk::ComboBox,
->>>>>>> 4cd09e47
 ///
 ///     // We only want to get the value of this checkbox, not set it, so we don't generate a setter.
 ///     #[prop_sync("active": bool, get)]
