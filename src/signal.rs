use std::rc::Rc;

use send_wrapper::SendWrapper;

/// The generic signal WoAB uses.
///
/// The signal contains a name, list of parameters, and an optional tag. Route the signals from GTK
/// to Actix actors using [`BuilderConnector`](crate::BuilderConnector),
/// [`woab::route_signal`](crate::route_signal) or [`woab::route_action`](crate::route_action) and
/// handle them as actix messages, matching on their [`name`](Signal::name) and using
/// [`woab::params!`](crate::params!) to get their parameters.
pub struct Signal<T = ()>(SendWrapper<SignalData<T>>);

/// Result type for Actix handlers that handle [`woab::Signal`](Signal).
<<<<<<< HEAD
pub type SignalResult = Result<Option<gtk4::Inhibit>, crate::Error>;
=======
pub type SignalResult = Result<Option<glib::Propagation>, crate::Error>;
>>>>>>> 4cd09e47

impl<T> actix::Message for Signal<T> {
    type Result = SignalResult;
}

#[doc(hidden)]
pub struct SignalData<T> {
    name: Rc<String>,
    parameters: Vec<glib::Value>,
    tag: T,
}

impl<T: Clone> Signal<T> {
    pub fn creator(name: &str, tag: T) -> impl Fn(Vec<glib::Value>) -> Self {
        let name = Rc::new(name.to_owned());
        move |parameters| {
            Signal(SendWrapper::new(SignalData {
                name: name.clone(),
                parameters,
                tag: tag.clone(),
            }))
        }
    }
}

impl<T> SignalData<T> {
    fn raw_param(&self, index: usize) -> Result<&glib::Value, crate::Error> {
        self.parameters
            .get(index)
            .ok_or_else(|| crate::Error::SignalParameterIndexOutOfBound {
                signal: self.name.as_str().to_owned(),
                index,
                num_parameters: self.parameters.len(),
            })
    }

    fn param<'a, P>(&'a self, index: usize) -> Result<P, crate::Error>
    where
        P: glib::value::FromValue<'a>,
        P: glib::types::StaticType,
    {
        let value = self.raw_param(index)?;
        if let Ok(value) = value.get() {
            Ok(value)
        } else {
            Err(crate::Error::IncorrectSignalParameterType {
                signal: self.name.as_str().to_owned(),
                index,
                expected_type: <P as glib::types::StaticType>::static_type(),
                actual_type: value.type_(),
            })
        }
    }
}

impl<T> Signal<T> {
    pub fn new(name: Rc<String>, parameters: Vec<glib::Value>, tag: T) -> Self {
        Signal(SendWrapper::new(SignalData { name, parameters, tag }))
    }

    /// The name of the signal.
    ///
    /// * If the signal comes from a GTK builder, it is what's written in the "Handler" field of
    ///   the relevant signal in the "Signals" tabs of [the Glade
    ///   editor](https://glade.gnome.org/), or the `handler` attribute of the `<signal>` element
    ///   in the XML.
    /// * If the signal comes from [`woab::route_signal`](crate::route_signal), it is the third
    ///   argument (`actix_signal`) passed to that function.
    /// * If the signal comes from [`woab::route_action`](crate::route_action), it is the name of
    ///   the GIO action.
    pub fn name(&self) -> &str {
        &self.0.name
    }

    /// The tag of the signal.
    ///
    /// Tags are useful if the same GTK builder is instantiated many times, and all the
    /// instantiations are connected to the same actor. The actor can use the tag to identify the
    /// individual instantiation that sent the signal.
    pub fn tag(&self) -> &T {
        &self.0.tag
    }

    /// A parameter of the signal, converted to the appropriate type.
    pub fn param<'a, P>(&'a self, index: usize) -> Result<P, crate::Error>
    where
        P: glib::value::FromValue<'a>,
        P: glib::types::StaticType,
    {
        self.0.param(index)
    }

    /// The event parameter for event signals.
    ///
    /// Convenience method - the parameter in event signals needs to be converted to
    /// `gdk4::Event` first before it can be converted to its concrete type. This method runs
    /// both steps.
    pub fn event_param<P: /*gdk4::FromEvent +*/ 'static>(&self) -> Result<P, crate::Error> {
        todo!()
        // let event: gdk4::Event = self.param(1)?;
        // event.downcast().map_err(|event| crate::Error::IncorrectEventParameter {
            // signal: self.name().to_owned(),
            // expected_type: core::any::type_name::<P>(),
            // actual_type: event.event_type(),
        // })
    }

    /// The action parameter for stateless action signals, or the action state for stateful action signals.
    ///
    /// Convenience method - the parameter in actions signals needs to be converted to
    /// `glib::Variant` first before it can be converted to its concrete type. This method runs
    /// both steps.
    pub fn action_param<P: glib::variant::FromVariant>(&self) -> Result<P, crate::Error> {
        let value: glib::Variant = self.param(1)?;
        value.get().ok_or_else(|| crate::Error::IncorrectActionParameter {
            signal: self.name().to_owned(),
            expected_type: <P as glib::variant::StaticVariantType>::static_variant_type().into_owned(),
            actual_type: value.type_().to_owned(),
        })
    }

    /// An error indicating that an handler does not recognize the signal.
    ///
    /// To be used in the catch-all arm of a signal match:
    ///
    /// ```no_run
    /// # struct MyActor;
    /// # impl actix::Actor for MyActor { type Context = actix::Context<Self>; }
    ///
    /// impl actix::Handler<woab::Signal> for MyActor {
    ///     type Result = woab::SignalResult;
    ///
    ///     fn handle(&mut self, msg: woab::Signal, _ctx: &mut <Self as actix::Actor>::Context) -> Self::Result {
    ///         Ok(match msg.name() {
    ///             "signal1" => {
    ///                 // ...
    ///                 None
    ///             }
    ///             "signal2" => {
    ///                 // ...
    ///                 None
    ///             }
    ///             "signal3" => {
    ///                 // ...
    ///                 None
    ///             }
    ///             _ => msg.cant_handle()?,
    ///         })
    ///     }
    /// }
    pub fn cant_handle(&self) -> SignalResult {
        Err(crate::Error::NoSuchSignalError(self.0.name.as_str().to_owned()))
    }

    /// To be used with the [`woab::params!`](crate::params!) macro to extract all the signal's parameters.
    pub fn params<'a, R: SignalParamReceiver<'a>>(&'a self) -> Result<R, crate::Error> {
        R::fill_from_index(&*self.0, 0)
    }
}

#[doc(hidden)]
pub trait SignalParamReceiver<'a>: Sized {
    fn fill_from_index<D>(signal: &'a SignalData<D>, from_index: usize) -> Result<Self, crate::Error>;
}

impl SignalParamReceiver<'_> for () {
    fn fill_from_index<D>(signal: &SignalData<D>, from_index: usize) -> Result<Self, crate::Error> {
        if from_index < signal.parameters.len() {
            return Err(crate::Error::NotAllParametersExtracted {
                signal: signal.name.as_str().to_owned(),
                num_parameters: signal.parameters.len(),
                num_extracted: from_index,
            });
        }
        Ok(())
    }
}

impl<'a, T, R> SignalParamReceiver<'a> for (T, core::marker::PhantomData<T>, R)
where
    T: glib::value::FromValue<'a>,
    T: glib::types::StaticType,
    R: SignalParamReceiver<'a>,
{
    fn fill_from_index<D>(signal: &'a SignalData<D>, from_index: usize) -> Result<Self, crate::Error> {
        Ok((
            signal.param(from_index)?,
            core::marker::PhantomData,
            R::fill_from_index(signal, from_index + 1)?,
        ))
    }
}

impl<'a, R> SignalParamReceiver<'a> for ((&'a glib::Value,), R)
where
    R: SignalParamReceiver<'a>,
{
    fn fill_from_index<D>(signal: &'a SignalData<D>, from_index: usize) -> Result<Self, crate::Error> {
        Ok(((signal.raw_param(from_index)?,), R::fill_from_index(signal, from_index + 1)?))
    }
}<|MERGE_RESOLUTION|>--- conflicted
+++ resolved
@@ -12,11 +12,7 @@
 pub struct Signal<T = ()>(SendWrapper<SignalData<T>>);
 
 /// Result type for Actix handlers that handle [`woab::Signal`](Signal).
-<<<<<<< HEAD
-pub type SignalResult = Result<Option<gtk4::Inhibit>, crate::Error>;
-=======
 pub type SignalResult = Result<Option<glib::Propagation>, crate::Error>;
->>>>>>> 4cd09e47
 
 impl<T> actix::Message for Signal<T> {
     type Result = SignalResult;
