--- conflicted
+++ resolved
@@ -15,39 +15,20 @@
 categories = ["gui"]
 
 [dependencies]
-<<<<<<< HEAD
-gtk4 = "^0.4"
-glib = "^0.15"
-gdk4 = "^0.4"
-actix = { version = "^0.12", default-features = false }
-tokio = { version = "^1", features = ["sync"] }
-woab-macros = { version = "0.6.0", path = "macros" }
-quick-xml = "0.22.0"
-thiserror = "1.0.24"
-hashbrown = "0.11.2"
-send_wrapper = "0.5.0"
-gio = "^0.15"
-=======
-gtk = "^0.18"
-glib = "^0.18"
-gdk = "^0.18"
+gtk4 = "^0.8"
+glib = "^0.19"
+gdk4 = "^0.8"
 actix = { version = "^0.13", default-features = false }
 tokio = { version = "^1", features = ["sync"] }
 woab-macros = { version = "0.7.0", path = "macros" }
-quick-xml = "0.30.0"
-thiserror = "1.0.32"
-hashbrown = "0.14.0"
-send_wrapper = "0.6.0"
-gio = "^0.18"
->>>>>>> 4cd09e47
+quick-xml = "^0.31"
+thiserror = "^1"
+hashbrown = "^0.14"
+send_wrapper = "^0.6"
+gio = "^0.19"
 
 [dev-dependencies]
 futures-util = "0.3.23"
 # gtk-test = "0.6.1"
-<<<<<<< HEAD
-anyhow = "1.0.40"
-cairo-rs = "0.15.0"
-=======
-anyhow = "1.0.62"
-cairo-rs = "0.18"
->>>>>>> 4cd09e47
+anyhow = "^1"
+cairo-rs = "^0.19"