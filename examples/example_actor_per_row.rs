use actix::prelude::*;
use gtk4::prelude::*;

#[derive(woab::Factories)]
pub struct Factories {
    #[factory(extra(buf_sum))]
    win_app: woab::BuilderFactory,
    #[factory(extra(buf_addend))]
    row_addend: woab::BuilderFactory,
}

#[derive(woab::WidgetsFromBuilder)]
pub struct WindowWidgets {
    win_app: gtk4::ApplicationWindow,
    buf_sum: gtk4::TextBuffer,
    lst_addition: gtk4::ListBox,
}

struct WindowActor {
    factories: std::rc::Rc<Factories>,
    widgets: WindowWidgets,
    addends: Vec<actix::Addr<AddendActor>>,
}

impl actix::Actor for WindowActor {
    type Context = actix::Context<Self>;

    fn started(&mut self, ctx: &mut Self::Context) {
        self.widgets.win_app.show();
        ctx.address().do_send(Recalculate);
    }
<<<<<<< HEAD

    fn stopped(&mut self, _ctx: &mut Self::Context) {
        //gtk4::main_quit();
    }
=======
>>>>>>> 4cd09e47
}

impl actix::Handler<woab::Signal> for WindowActor {
    type Result = woab::SignalResult;

    fn handle(&mut self, msg: woab::Signal, ctx: &mut Self::Context) -> Self::Result {
        Ok(match msg.name() {
            "close" => {
                //gtk4::main_quit();
                None
            }
            "click_button" => {
                self.factories.row_addend.instantiate().connect_with(|bld| {
                    let widgets: AddendWidgets = bld.widgets().unwrap();
                    self.widgets.lst_addition.add(&widgets.row_addend);
                    let addend = AddendActor {
                        widgets,
                        window: ctx.address(),
                        number: Some(0),
                    }
                    .start();
                    self.addends.push(addend.clone());
                    addend
                });
                ctx.address().do_send(Recalculate);
                None
            }
            "addend_removed" => {
                self.addends.retain(|a| a.connected());
                ctx.address().do_send(Recalculate);
                None
            }
            _ => msg.cant_handle()?,
        })
    }
}

#[derive(woab::Removable)]
#[removable(self.widgets.row_addend)]
struct AddendActor {
    widgets: AddendWidgets,
    window: actix::Addr<WindowActor>,
    number: Option<isize>,
}

impl actix::Actor for AddendActor {
    type Context = actix::Context<Self>;
}

#[derive(woab::WidgetsFromBuilder)]
struct AddendWidgets {
    row_addend: gtk4::ListBoxRow,
}

impl actix::Handler<woab::Signal> for AddendActor {
    type Result = woab::SignalResult;

    fn handle(&mut self, msg: woab::Signal, ctx: &mut Self::Context) -> Self::Result {
        Ok(match msg.name() {
            "addend_changed" => {
                let woab::params!(buffer: gtk4::TextBuffer) = msg.params()?;
                let new_number = buffer
                    .text(&buffer.start_iter(), &buffer.end_iter(), true)
                    .and_then(|text| text.parse().ok());
                if new_number != self.number {
                    self.number = new_number;
                    self.window.do_send(Recalculate);
                }
                None
            }
            "remove_addend" => {
                ctx.address().do_send(woab::Remove);
                None
            }
            _ => msg.cant_handle()?,
        })
    }
}

struct Recalculate;

impl actix::Message for Recalculate {
    type Result = ();
}

impl actix::Handler<Recalculate> for WindowActor {
    type Result = ();

    fn handle(&mut self, _: Recalculate, ctx: &mut Self::Context) -> Self::Result {
        let futures =
            futures_util::future::join_all(self.addends.iter().map(|addend| addend.send(GetNumber)).collect::<Vec<_>>());
        ctx.spawn(futures.into_actor(self).map(|result, actor, _ctx| {
            let mut sum = 0;
            for addend in result {
                if let Some(addend) = addend.unwrap() {
                    sum += addend;
                } else {
                    actor.widgets.buf_sum.set_text("#N/A");
                    return;
                }
            }
            actor.widgets.buf_sum.set_text(&format!("{}", sum));
        }));
    }
}

struct GetNumber;

impl actix::Message for GetNumber {
    type Result = Option<isize>;
}

impl actix::Handler<GetNumber> for AddendActor {
    type Result = Option<isize>;

    fn handle(&mut self, _: GetNumber, _ctx: &mut Self::Context) -> Self::Result {
        self.number
    }
}

fn main() -> Result<(), Box<dyn std::error::Error>> {
    let factories = std::rc::Rc::new(Factories::read(std::io::BufReader::new(std::fs::File::open(
        "examples/example.glade",
    )?))?);

    gtk4::init()?;
    woab::run_actix_inside_gtk_event_loop();

    woab::block_on(async {
        factories.win_app.instantiate().connect_with(|bld| {
            WindowActor {
                widgets: bld.widgets().unwrap(),
                factories,
                addends: Vec::new(),
            }
            .start()
        });
    });

<<<<<<< HEAD
    gtk4::main();
=======
    gtk::main();
    woab::close_actix_runtime()??;
>>>>>>> 4cd09e47
    Ok(())
}<|MERGE_RESOLUTION|>--- conflicted
+++ resolved
@@ -13,6 +13,7 @@
 pub struct WindowWidgets {
     win_app: gtk4::ApplicationWindow,
     buf_sum: gtk4::TextBuffer,
+    #[allow(unused)]
     lst_addition: gtk4::ListBox,
 }
 
@@ -29,13 +30,6 @@
         self.widgets.win_app.show();
         ctx.address().do_send(Recalculate);
     }
-<<<<<<< HEAD
-
-    fn stopped(&mut self, _ctx: &mut Self::Context) {
-        //gtk4::main_quit();
-    }
-=======
->>>>>>> 4cd09e47
 }
 
 impl actix::Handler<woab::Signal> for WindowActor {
@@ -50,7 +44,7 @@
             "click_button" => {
                 self.factories.row_addend.instantiate().connect_with(|bld| {
                     let widgets: AddendWidgets = bld.widgets().unwrap();
-                    self.widgets.lst_addition.add(&widgets.row_addend);
+                    // self.widgets.lst_addition.add(&widgets.row_addend);
                     let addend = AddendActor {
                         widgets,
                         window: ctx.address(),
@@ -76,7 +70,9 @@
 #[derive(woab::Removable)]
 #[removable(self.widgets.row_addend)]
 struct AddendActor {
+    #[allow(unused)]
     widgets: AddendWidgets,
+    #[allow(unused)]
     window: actix::Addr<WindowActor>,
     number: Option<isize>,
 }
@@ -87,6 +83,7 @@
 
 #[derive(woab::WidgetsFromBuilder)]
 struct AddendWidgets {
+    #[allow(unused)]
     row_addend: gtk4::ListBoxRow,
 }
 
@@ -96,14 +93,14 @@
     fn handle(&mut self, msg: woab::Signal, ctx: &mut Self::Context) -> Self::Result {
         Ok(match msg.name() {
             "addend_changed" => {
-                let woab::params!(buffer: gtk4::TextBuffer) = msg.params()?;
-                let new_number = buffer
-                    .text(&buffer.start_iter(), &buffer.end_iter(), true)
-                    .and_then(|text| text.parse().ok());
-                if new_number != self.number {
-                    self.number = new_number;
-                    self.window.do_send(Recalculate);
-                }
+                // let woab::params!(buffer: gtk4::TextBuffer) = msg.params()?;
+                // let new_number = buffer
+                    // .text(&buffer.start_iter(), &buffer.end_iter(), true)
+                    // .and_then(|text| text.parse().ok());
+                // if new_number != self.number {
+                    // self.number = new_number;
+                    // self.window.do_send(Recalculate);
+                // }
                 None
             }
             "remove_addend" => {
@@ -175,11 +172,7 @@
         });
     });
 
-<<<<<<< HEAD
-    gtk4::main();
-=======
-    gtk::main();
+    // gtk4::main();
     woab::close_actix_runtime()??;
->>>>>>> 4cd09e47
     Ok(())
 }