--- conflicted
+++ resolved
@@ -23,7 +23,7 @@
     fn handle(&mut self, msg: woab::Signal, _ctx: &mut Self::Context) -> Self::Result {
         Ok(match msg.name() {
             "close" => {
-                gtk4::main_quit();
+                // gtk4::main_quit();
                 None
             }
             _ => msg.cant_handle()?,
@@ -89,11 +89,7 @@
         });
     });
 
-<<<<<<< HEAD
-    gtk4::main();
-=======
-    gtk::main();
+    // gtk4::main();
     woab::close_actix_runtime()??;
->>>>>>> 4cd09e47
     Ok(())
 }