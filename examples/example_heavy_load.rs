--- conflicted
+++ resolved
@@ -25,6 +25,7 @@
 struct WindowWidgets {
     win_app: gtk4::ApplicationWindow,
     scl_num_rows: gtk4::Scale,
+    #[allow(unused)]
     lst_rows: gtk4::ListBox,
 }
 
@@ -43,7 +44,7 @@
                 None
             }
             "close" => {
-                gtk4::main_quit();
+                // gtk4::main_quit();
                 None
             }
             _ => msg.cant_handle()?,
@@ -63,7 +64,7 @@
         for i in self.rows.len()..num_rows {
             self.factories.row.instantiate().connect_with(|bld| {
                 let widgets: RowWidgets = bld.widgets().unwrap();
-                self.widgets.lst_rows.add(&widgets.row);
+                // self.widgets.lst_rows.add(&widgets.row);
                 let actor = RowActor {
                     widgets,
                     position: 0.0,
@@ -94,6 +95,7 @@
 
 #[derive(woab::WidgetsFromBuilder)]
 struct RowWidgets {
+    #[allow(unused)]
     row: gtk4::ListBoxRow,
     draw_area: gtk4::DrawingArea,
 }
@@ -118,11 +120,7 @@
                 );
                 draw_ctx.set_source_rgb(0.5, 0.5, 0.5);
                 draw_ctx.fill().unwrap();
-<<<<<<< HEAD
-                Some(gtk4::Inhibit(false))
-=======
                 Some(glib::Propagation::Stop)
->>>>>>> 4cd09e47
             }
             _ => msg.cant_handle()?,
         })
@@ -175,11 +173,7 @@
             .start()
         });
     });
-<<<<<<< HEAD
-    gtk4::main();
-=======
-    gtk::main();
+    // gtk4::main();
     woab::close_actix_runtime()??;
->>>>>>> 4cd09e47
     Ok(())
 }