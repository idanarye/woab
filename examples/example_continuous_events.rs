use actix::prelude::*;
use gtk4::prelude::*;

#[derive(woab::Factories)]
struct Factories {
    #[factory(extra(size_descr))]
    win_app: woab::BuilderFactory,
}

#[derive(woab::WidgetsFromBuilder)]
struct WindowWidgets {
    win_app: gtk4::ApplicationWindow,
    size_descr: gtk4::TextBuffer,
}

struct WindowActor {
    widgets: WindowWidgets,
}

impl actix::Actor for WindowActor {
    type Context = actix::Context<Self>;

    fn started(&mut self, _ctx: &mut Self::Context) {
        self.widgets.win_app.show();
    }
}

impl actix::Handler<woab::Signal> for WindowActor {
    type Result = woab::SignalResult;

    fn handle(&mut self, msg: woab::Signal, _ctx: &mut Self::Context) -> Self::Result {
        Ok(match msg.name() {
            "close" => {
                gtk4::main_quit();
                None
            }
            "window_configure" => {
                let event: gdk4::EventConfigure = msg.event_param()?;
                let (left, top) = event.position();
                let (width, height) = event.size();
                self.widgets
                    .size_descr
                    .set_text(&format!("Left: {}, Top: {}\rWidth: {}, Height: {}", left, top, width, height));
<<<<<<< HEAD
                Some(gtk4::Inhibit(false))
=======
                Some(glib::Propagation::Stop)
>>>>>>> 4cd09e47
            }
            "decrease_width" => {
                let (width, height) = self.widgets.win_app.size();
                self.widgets.win_app.resize(width - 10, height);
                None
            }
            "increase_width" => {
                let (width, height) = self.widgets.win_app.size();
                self.widgets.win_app.resize(width + 10, height);
                None
            }
            _ => msg.cant_handle()?,
        })
    }
}

fn main() -> Result<(), Box<dyn std::error::Error>> {
    let factories = std::rc::Rc::new(Factories::read(std::io::BufReader::new(std::fs::File::open(
        "examples/example_continuous_events.glade",
    )?))?);

    gtk4::init()?;
    woab::run_actix_inside_gtk_event_loop();

    woab::block_on(async {
        factories.win_app.instantiate().connect_with(|bld| {
            WindowActor {
                widgets: bld.widgets().unwrap(),
            }
            .start()
        });
    });

<<<<<<< HEAD
    gtk4::main();
=======
    gtk::main();
    woab::close_actix_runtime()??;
>>>>>>> 4cd09e47
    Ok(())
}<|MERGE_RESOLUTION|>--- conflicted
+++ resolved
@@ -10,6 +10,7 @@
 #[derive(woab::WidgetsFromBuilder)]
 struct WindowWidgets {
     win_app: gtk4::ApplicationWindow,
+    #[allow(unused)]
     size_descr: gtk4::TextBuffer,
 }
 
@@ -31,30 +32,26 @@
     fn handle(&mut self, msg: woab::Signal, _ctx: &mut Self::Context) -> Self::Result {
         Ok(match msg.name() {
             "close" => {
-                gtk4::main_quit();
+                // gtk4::main_quit();
                 None
             }
             "window_configure" => {
-                let event: gdk4::EventConfigure = msg.event_param()?;
-                let (left, top) = event.position();
-                let (width, height) = event.size();
-                self.widgets
-                    .size_descr
-                    .set_text(&format!("Left: {}, Top: {}\rWidth: {}, Height: {}", left, top, width, height));
-<<<<<<< HEAD
-                Some(gtk4::Inhibit(false))
-=======
+                // let event: gdk4::EventConfigure = msg.event_param()?;
+                // let (left, top) = event.position();
+                // let (width, height) = event.size();
+                // self.widgets
+                    // .size_descr
+                    // .set_text(&format!("Left: {}, Top: {}\rWidth: {}, Height: {}", left, top, width, height));
                 Some(glib::Propagation::Stop)
->>>>>>> 4cd09e47
             }
             "decrease_width" => {
-                let (width, height) = self.widgets.win_app.size();
-                self.widgets.win_app.resize(width - 10, height);
+                // let (width, height) = self.widgets.win_app.size();
+                // self.widgets.win_app.resize(width - 10, height);
                 None
             }
             "increase_width" => {
-                let (width, height) = self.widgets.win_app.size();
-                self.widgets.win_app.resize(width + 10, height);
+                // let (width, height) = self.widgets.win_app.size();
+                // self.widgets.win_app.resize(width + 10, height);
                 None
             }
             _ => msg.cant_handle()?,
@@ -79,11 +76,7 @@
         });
     });
 
-<<<<<<< HEAD
-    gtk4::main();
-=======
-    gtk::main();
+    // gtk4::main();
     woab::close_actix_runtime()??;
->>>>>>> 4cd09e47
     Ok(())
 }